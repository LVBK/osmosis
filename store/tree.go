--- conflicted
+++ resolved
@@ -55,7 +55,6 @@
 	parent.pull(key)
 }
 
-<<<<<<< HEAD
 func (t Tree) Increase(key []byte, amt sdk.Int) {
   value := t.Get(key)
   t.Set(key, value.Add(amt))
@@ -73,12 +72,8 @@
   }
 }
 
-// node is pointer to a specific node inside the tree
-type node struct {
-=======
 // ptr is pointer to a specific node inside the tree
 type ptr struct {
->>>>>>> de82d34f
 	tree  Tree
 	level uint16
 	key   []byte
