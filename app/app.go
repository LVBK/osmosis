--- conflicted
+++ resolved
@@ -108,10 +108,12 @@
 	poolincentivesclient "github.com/osmosis-labs/osmosis/x/pool-incentives/client"
 	poolincentiveskeeper "github.com/osmosis-labs/osmosis/x/pool-incentives/keeper"
 	poolincentivestypes "github.com/osmosis-labs/osmosis/x/pool-incentives/types"
-<<<<<<< HEAD
 	superfluid "github.com/osmosis-labs/osmosis/x/superfluid"
 	superfluidkeeper "github.com/osmosis-labs/osmosis/x/superfluid/keeper"
 	superfluidtypes "github.com/osmosis-labs/osmosis/x/superfluid/types"
+	"github.com/osmosis-labs/osmosis/x/txfees"
+	txfeeskeeper "github.com/osmosis-labs/osmosis/x/txfees/keeper"
+	txfeestypes "github.com/osmosis-labs/osmosis/x/txfees/types"
 	"github.com/rakyll/statik/fs"
 	"github.com/spf13/cast"
 	abci "github.com/tendermint/tendermint/abci/types"
@@ -120,11 +122,6 @@
 	tmos "github.com/tendermint/tendermint/libs/os"
 	tmproto "github.com/tendermint/tendermint/proto/tendermint/types"
 	dbm "github.com/tendermint/tm-db"
-=======
-	"github.com/osmosis-labs/osmosis/x/txfees"
-	txfeeskeeper "github.com/osmosis-labs/osmosis/x/txfees/keeper"
-	txfeestypes "github.com/osmosis-labs/osmosis/x/txfees/types"
->>>>>>> 696c7de8
 )
 
 const appName = "OsmosisApp"
@@ -180,11 +177,8 @@
 		incentivestypes.ModuleName:               {authtypes.Minter, authtypes.Burner},
 		lockuptypes.ModuleName:                   {authtypes.Minter, authtypes.Burner},
 		poolincentivestypes.ModuleName:           nil,
-<<<<<<< HEAD
 		superfluidtypes.ModuleName:               nil,
-=======
 		txfeestypes.ModuleName:                   nil,
->>>>>>> 696c7de8
 	}
 
 	// module accounts that are allowed to receive tokens
@@ -232,11 +226,8 @@
 	LockupKeeper         lockupkeeper.Keeper
 	EpochsKeeper         epochskeeper.Keeper
 	PoolIncentivesKeeper poolincentiveskeeper.Keeper
-<<<<<<< HEAD
 	SuperfluidKeeper     superfluidkeeper.Keeper
-=======
 	TxFeesKeeper         txfeeskeeper.Keeper
->>>>>>> 696c7de8
 
 	// make scoped keepers public for test purposes
 	ScopedIBCKeeper      capabilitykeeper.ScopedKeeper
