--- conflicted
+++ resolved
@@ -213,15 +213,10 @@
 
 	app.LockupKeeper = lockupkeeper.NewKeeper(
 		appCodec, keys[lockuptypes.StoreKey],
-<<<<<<< HEAD
 		// TODO: Visit why this needs to be deref'd
 		*app.AccountKeeper,
 		app.BankKeeper,
 		app.DistrKeeper)
-=======
-		app.AccountKeeper,
-		app.BankKeeper)
->>>>>>> 3f1ff446
 
 	app.EpochsKeeper = epochskeeper.NewKeeper(appCodec, keys[epochstypes.StoreKey])
 
