--- conflicted
+++ resolved
@@ -117,15 +117,10 @@
 
 func (h Hooks) BeforeValidatorSlashed(ctx sdk.Context, valAddr sdk.ValAddress, _ int64, _ sdk.Dec, _ sdk.Dec) {
 }
-<<<<<<< HEAD
-func (h Hooks) AfterValidatorSlashed(ctx sdk.Context, valAddr sdk.ValAddress, infractionHeight int64, slashFactor sdk.Dec, effectiveSlashFactor sdk.Dec) {
-}
-=======
 
 func (h Hooks) AfterValidatorSlashed(ctx sdk.Context, valAddr sdk.ValAddress, infractionHeight int64, slashFactor sdk.Dec, effectiveSlashFactor sdk.Dec) {
 }
 
->>>>>>> 20cfa05c
 func (h Hooks) BeforeSlashingUnbondingDelegation(ctx sdk.Context, unbondingDelegation stakingtypes.UnbondingDelegation,
 	infractionHeight int64, slashFactor sdk.Dec) {
 }
