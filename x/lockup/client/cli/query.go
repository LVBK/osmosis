--- conflicted
+++ resolved
@@ -44,10 +44,7 @@
 		GetCmdAccountLockedLongerDuration(),
 		GetCmdAccountLockedLongerDurationNotUnlockingOnly(),
 		GetCmdAccountLockedLongerDurationDenom(),
-<<<<<<< HEAD
-=======
 		GetCmdTotalLockedByDenom(),
->>>>>>> de82d34f
 		GetCmdOutputLocksJson(),
 	)
 
@@ -581,9 +578,6 @@
 	return cmd
 }
 
-<<<<<<< HEAD
-// GetCmdAccountLockedLongerDurationDenom returns account's locked records for a denom with longer duration
-=======
 // GetCmdTotalBondedByDenom returns total amount of locked asset
 func GetCmdTotalLockedByDenom() *cobra.Command {
 	cmd := &cobra.Command{
@@ -633,17 +627,13 @@
 }
 
 // GetCmdOutputLocksJson outputs all locks into a file called lock_export.json
->>>>>>> de82d34f
 func GetCmdOutputLocksJson() *cobra.Command {
 	cmd := &cobra.Command{
 		Use:   "output-all-locks <max lock ID>",
 		Short: "output all locks into a json file",
 		Long: strings.TrimSpace(
 			fmt.Sprintf(`Output all locks into a json file.
-<<<<<<< HEAD
-
-=======
->>>>>>> de82d34f
+
 Example:
 $ %s query lockup output-all-locks <max lock ID>
 `,
