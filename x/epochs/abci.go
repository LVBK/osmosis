--- conflicted
+++ resolved
@@ -20,31 +20,6 @@
 		shouldInitialEpochStart := !epochInfo.EpochCountingStarted && !epochInfo.StartTime.After(ctx.BlockTime())
 
 		epochEndTime := epochInfo.CurrentEpochStartTime.Add(epochInfo.Duration)
-<<<<<<< HEAD
-		shouldEpochStart := ctx.BlockTime().After(epochEndTime) && !shouldInitialEpochStart && !epochInfo.StartTime.After(ctx.BlockTime())
-
-		if shouldInitialEpochStart || shouldEpochStart {
-			epochInfo.CurrentEpochStartHeight = ctx.BlockHeight()
-
-			if shouldInitialEpochStart {
-				epochInfo.EpochCountingStarted = true
-				epochInfo.CurrentEpoch = 1
-				epochInfo.CurrentEpochStartTime = epochInfo.StartTime
-				logger.Info(fmt.Sprintf("Starting new epoch with identifier %s epoch number %d", epochInfo.Identifier, epochInfo.CurrentEpoch))
-			} else {
-				ctx.EventManager().EmitEvent(
-					sdk.NewEvent(
-						types.EventTypeEpochEnd,
-						sdk.NewAttribute(types.AttributeEpochNumber, fmt.Sprintf("%d", epochInfo.CurrentEpoch)),
-					),
-				)
-				k.AfterEpochEnd(ctx, epochInfo.Identifier, epochInfo.CurrentEpoch)
-				epochInfo.CurrentEpoch += 1
-				epochInfo.CurrentEpochStartTime = epochInfo.CurrentEpochStartTime.Add(epochInfo.Duration)
-				logger.Info(fmt.Sprintf("Starting epoch with identifier %s epoch number %d", epochInfo.Identifier, epochInfo.CurrentEpoch))
-			}
-			k.SetEpochInfo(ctx, epochInfo)
-=======
 		shouldEpochStart := (ctx.BlockTime().After(epochEndTime) && !epochInfo.StartTime.After(ctx.BlockTime())) || shouldInitialEpochStart
 
 		if !shouldEpochStart {
@@ -58,7 +33,6 @@
 			epochInfo.CurrentEpochStartTime = epochInfo.StartTime
 			logger.Info(fmt.Sprintf("Starting new epoch with identifier %s epoch number %d", epochInfo.Identifier, epochInfo.CurrentEpoch))
 		} else {
->>>>>>> 20cfa05c
 			ctx.EventManager().EmitEvent(
 				sdk.NewEvent(
 					types.EventTypeEpochEnd,
