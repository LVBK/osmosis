--- conflicted
+++ resolved
@@ -70,21 +70,6 @@
 func (k Keeper) GetDistrInfo(ctx sdk.Context) types.DistrInfo {
 	store := ctx.KVStore(k.storeKey)
 	bz := store.Get(types.DistrInfoKey)
-
-<<<<<<< HEAD
-	if len(bz) == 0 {
-		distrInfo := types.DistrInfo{
-			TotalWeight: sdk.NewInt(0),
-			Records:     nil,
-		}
-		bz = k.cdc.MustMarshal(&distrInfo)
-
-		store.Set(types.DistrInfoKey, bz)
-		return distrInfo
-	}
-
-=======
->>>>>>> 27679461
 	distrInfo := types.DistrInfo{}
 	k.cdc.MustUnmarshal(bz, &distrInfo)
 
