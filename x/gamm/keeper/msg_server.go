--- conflicted
+++ resolved
@@ -3,11 +3,6 @@
 import (
 	"context"
 	"fmt"
-<<<<<<< HEAD
-
-	"github.com/c-osmosis/osmosis/x/gamm/utils"
-=======
->>>>>>> 57fd4603
 
 	sdk "github.com/cosmos/cosmos-sdk/types"
 
