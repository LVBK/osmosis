--- conflicted
+++ resolved
@@ -3,6 +3,8 @@
 import (
 	"context"
 	"encoding/json"
+
+	lockuptypes "github.com/osmosis-labs/osmosis/v7/x/lockup/types"
 
 	"github.com/cosmos/cosmos-sdk/store/prefix"
 	sdk "github.com/cosmos/cosmos-sdk/types"
@@ -12,57 +14,41 @@
 	"google.golang.org/grpc/status"
 
 	"github.com/osmosis-labs/osmosis/v7/x/incentives/types"
-<<<<<<< HEAD
-	lockuptypes "github.com/osmosis-labs/osmosis/v7/x/lockup/types"
-=======
->>>>>>> be00a482
 )
 
-var _ types.QueryServer = Querier{}
-
-// Querier defines a wrapper around the x/incentives keeper providing gRPC method
-// handlers.
-type Querier struct {
-	Keeper
-}
-
-func NewQuerier(k Keeper) Querier {
-	return Querier{Keeper: k}
-}
-
-// ModuleToDistributeCoins returns coins that is going to be distributed.
-func (q Querier) ModuleToDistributeCoins(goCtx context.Context, req *types.ModuleToDistributeCoinsRequest) (*types.ModuleToDistributeCoinsResponse, error) {
-	ctx := sdk.UnwrapSDKContext(goCtx)
-	return &types.ModuleToDistributeCoinsResponse{Coins: q.Keeper.GetModuleToDistributeCoins(ctx)}, nil
-}
-
-// ModuleDistributedCoins returns coins that are distributed by module so far.
-func (q Querier) ModuleDistributedCoins(goCtx context.Context, req *types.ModuleDistributedCoinsRequest) (*types.ModuleDistributedCoinsResponse, error) {
-	ctx := sdk.UnwrapSDKContext(goCtx)
-	return &types.ModuleDistributedCoinsResponse{Coins: q.Keeper.GetModuleDistributedCoins(ctx)}, nil
-}
-
-// GaugeByID returns Gauge by id.
-func (q Querier) GaugeByID(goCtx context.Context, req *types.GaugeByIDRequest) (*types.GaugeByIDResponse, error) {
-	ctx := sdk.UnwrapSDKContext(goCtx)
-
-	gauge, err := q.Keeper.GetGaugeByID(ctx, req.Id)
+var _ types.QueryServer = Keeper{}
+
+// ModuleToDistributeCoins returns coins that is going to be distributed
+func (k Keeper) ModuleToDistributeCoins(goCtx context.Context, req *types.ModuleToDistributeCoinsRequest) (*types.ModuleToDistributeCoinsResponse, error) {
+	ctx := sdk.UnwrapSDKContext(goCtx)
+	return &types.ModuleToDistributeCoinsResponse{Coins: k.GetModuleToDistributeCoins(ctx)}, nil
+}
+
+// ModuleDistributedCoins returns coins that are distributed by module so far
+func (k Keeper) ModuleDistributedCoins(goCtx context.Context, req *types.ModuleDistributedCoinsRequest) (*types.ModuleDistributedCoinsResponse, error) {
+	ctx := sdk.UnwrapSDKContext(goCtx)
+	return &types.ModuleDistributedCoinsResponse{Coins: k.GetModuleDistributedCoins(ctx)}, nil
+}
+
+// GaugeByID returns Gauge by id
+func (k Keeper) GaugeByID(goCtx context.Context, req *types.GaugeByIDRequest) (*types.GaugeByIDResponse, error) {
+	ctx := sdk.UnwrapSDKContext(goCtx)
+	gauge, err := k.GetGaugeByID(ctx, req.Id)
 	if err != nil {
 		return nil, err
 	}
-
 	return &types.GaugeByIDResponse{Gauge: gauge}, nil
 }
 
-// Gauges returns gauges both upcoming and active.
-func (q Querier) Gauges(goCtx context.Context, req *types.GaugesRequest) (*types.GaugesResponse, error) {
-	ctx := sdk.UnwrapSDKContext(goCtx)
-	gauges := []types.Gauge{}
-	store := ctx.KVStore(q.Keeper.storeKey)
+// Gauges returns gauges both upcoming and active
+func (k Keeper) Gauges(goCtx context.Context, req *types.GaugesRequest) (*types.GaugesResponse, error) {
+	ctx := sdk.UnwrapSDKContext(goCtx)
+	gauges := []types.Gauge{}
+	store := ctx.KVStore(k.storeKey)
 	valStore := prefix.NewStore(store, types.KeyPrefixGauges)
 
 	pageRes, err := query.FilteredPaginate(valStore, req.Pagination, func(key []byte, value []byte, accumulate bool) (bool, error) {
-		newGauges, err := q.getGaugeFromIDJsonBytes(ctx, value)
+		newGauges, err := k.getGaugeFromIDJsonBytes(ctx, value)
 		if err != nil {
 			panic(err)
 		}
@@ -70,6 +56,7 @@
 
 		return true, nil
 	})
+
 	if err != nil {
 		return nil, status.Error(codes.Internal, err.Error())
 	}
@@ -77,15 +64,15 @@
 	return &types.GaugesResponse{Data: gauges, Pagination: pageRes}, nil
 }
 
-// ActiveGauges returns active gauges.
-func (q Querier) ActiveGauges(goCtx context.Context, req *types.ActiveGaugesRequest) (*types.ActiveGaugesResponse, error) {
-	ctx := sdk.UnwrapSDKContext(goCtx)
-	gauges := []types.Gauge{}
-	store := ctx.KVStore(q.Keeper.storeKey)
+// ActiveGauges returns active gauges
+func (k Keeper) ActiveGauges(goCtx context.Context, req *types.ActiveGaugesRequest) (*types.ActiveGaugesResponse, error) {
+	ctx := sdk.UnwrapSDKContext(goCtx)
+	gauges := []types.Gauge{}
+	store := ctx.KVStore(k.storeKey)
 	valStore := prefix.NewStore(store, types.KeyPrefixActiveGauges)
 
 	pageRes, err := query.FilteredPaginate(valStore, req.Pagination, func(key []byte, value []byte, accumulate bool) (bool, error) {
-		newGauges, err := q.getGaugeFromIDJsonBytes(ctx, value)
+		newGauges, err := k.getGaugeFromIDJsonBytes(ctx, value)
 		if err != nil {
 			panic(err)
 		}
@@ -93,6 +80,7 @@
 
 		return true, nil
 	})
+
 	if err != nil {
 		return nil, status.Error(codes.Internal, err.Error())
 	}
@@ -100,15 +88,15 @@
 	return &types.ActiveGaugesResponse{Data: gauges, Pagination: pageRes}, nil
 }
 
-// ActiveGaugesPerDenom returns active gauges for the specified denom.
-func (q Querier) ActiveGaugesPerDenom(goCtx context.Context, req *types.ActiveGaugesPerDenomRequest) (*types.ActiveGaugesPerDenomResponse, error) {
-	ctx := sdk.UnwrapSDKContext(goCtx)
-	gauges := []types.Gauge{}
-	store := ctx.KVStore(q.Keeper.storeKey)
+// ActiveGaugesPerDenom returns active gauges for the specified denom
+func (k Keeper) ActiveGaugesPerDenom(goCtx context.Context, req *types.ActiveGaugesPerDenomRequest) (*types.ActiveGaugesPerDenomResponse, error) {
+	ctx := sdk.UnwrapSDKContext(goCtx)
+	gauges := []types.Gauge{}
+	store := ctx.KVStore(k.storeKey)
 	valStore := prefix.NewStore(store, types.KeyPrefixActiveGauges)
 
 	pageRes, err := query.FilteredPaginate(valStore, req.Pagination, func(key []byte, value []byte, accumulate bool) (bool, error) {
-		activeGauges := q.Keeper.GetActiveGauges(ctx)
+		activeGauges := k.GetActiveGauges(ctx)
 		for _, gauge := range activeGauges {
 			if gauge.DistributeTo.Denom == req.Denom {
 				gauges = append(gauges, gauge)
@@ -116,6 +104,7 @@
 		}
 		return true, nil
 	})
+
 	if err != nil {
 		return nil, status.Error(codes.Internal, err.Error())
 	}
@@ -123,15 +112,15 @@
 	return &types.ActiveGaugesPerDenomResponse{Data: gauges, Pagination: pageRes}, nil
 }
 
-// UpcomingGauges returns scheduled gauges.
-func (q Querier) UpcomingGauges(goCtx context.Context, req *types.UpcomingGaugesRequest) (*types.UpcomingGaugesResponse, error) {
-	ctx := sdk.UnwrapSDKContext(goCtx)
-	gauges := []types.Gauge{}
-	store := ctx.KVStore(q.Keeper.storeKey)
+// UpcomingGauges returns scheduled gauges
+func (k Keeper) UpcomingGauges(goCtx context.Context, req *types.UpcomingGaugesRequest) (*types.UpcomingGaugesResponse, error) {
+	ctx := sdk.UnwrapSDKContext(goCtx)
+	gauges := []types.Gauge{}
+	store := ctx.KVStore(k.storeKey)
 	valStore := prefix.NewStore(store, types.KeyPrefixUpcomingGauges)
 
 	pageRes, err := query.FilteredPaginate(valStore, req.Pagination, func(key []byte, value []byte, accumulate bool) (bool, error) {
-		newGauges, err := q.getGaugeFromIDJsonBytes(ctx, value)
+		newGauges, err := k.getGaugeFromIDJsonBytes(ctx, value)
 		if err != nil {
 			panic(err)
 		}
@@ -139,6 +128,7 @@
 
 		return true, nil
 	})
+
 	if err != nil {
 		return nil, status.Error(codes.Internal, err.Error())
 	}
@@ -146,10 +136,6 @@
 	return &types.UpcomingGaugesResponse{Data: gauges, Pagination: pageRes}, nil
 }
 
-<<<<<<< HEAD
-// RewardsEst returns rewards estimation at a future specific time.
-func (q Querier) RewardsEst(goCtx context.Context, req *types.RewardsEstRequest) (*types.RewardsEstResponse, error) {
-=======
 func (k Keeper) UpcomingGaugesPerDenom(goCtx context.Context, req *types.UpcomingGaugesPerDenomRequest) (*types.UpcomingGaugesPerDenomResponse, error) {
 	ctx := sdk.UnwrapSDKContext(goCtx)
 	if req == nil {
@@ -189,54 +175,46 @@
 		return nil, sdkerrors.Wrap(sdkerrors.ErrInvalidRequest, "empty owner")
 	}
 
->>>>>>> be00a482
-	ctx := sdk.UnwrapSDKContext(goCtx)
-	diff := req.EndEpoch - q.Keeper.GetEpochInfo(ctx).CurrentEpoch
+	ctx := sdk.UnwrapSDKContext(goCtx)
+	diff := req.EndEpoch - k.GetEpochInfo(ctx).CurrentEpoch
 	if diff > 365 {
 		return nil, sdkerrors.Wrap(sdkerrors.ErrInvalidRequest, "end epoch out of ranges")
 	}
-
 	owner, err := sdk.AccAddressFromBech32(req.Owner)
 	if err != nil {
 		return nil, err
 	}
-
 	locks := make([]lockuptypes.PeriodLock, 0, len(req.LockIds))
 	for _, lockId := range req.LockIds {
-		lock, err := q.Keeper.lk.GetLockByID(ctx, lockId)
+		lock, err := k.lk.GetLockByID(ctx, lockId)
 		if err != nil {
 			return nil, err
 		}
 		locks = append(locks, *lock)
 	}
-
-	return &types.RewardsEstResponse{Coins: q.Keeper.GetRewardsEst(ctx, owner, locks, req.EndEpoch)}, nil
-}
-
-func (q Querier) LockableDurations(ctx context.Context, _ *types.QueryLockableDurationsRequest) (*types.QueryLockableDurationsResponse, error) {
+	return &types.RewardsEstResponse{Coins: k.GetRewardsEst(ctx, owner, locks, req.EndEpoch)}, nil
+}
+
+func (k Keeper) LockableDurations(ctx context.Context, _ *types.QueryLockableDurationsRequest) (*types.QueryLockableDurationsResponse, error) {
 	sdkCtx := sdk.UnwrapSDKContext(ctx)
 
-	return &types.QueryLockableDurationsResponse{LockableDurations: q.Keeper.GetLockableDurations(sdkCtx)}, nil
-}
-
-// getGaugeFromIDJsonBytes returns gauges from gauge id json bytes.
-func (q Querier) getGaugeFromIDJsonBytes(ctx sdk.Context, refValue []byte) ([]types.Gauge, error) {
+	return &types.QueryLockableDurationsResponse{LockableDurations: k.GetLockableDurations(sdkCtx)}, nil
+}
+
+// getGaugeFromIDJsonBytes returns gauges from gauge id json bytes
+func (k Keeper) getGaugeFromIDJsonBytes(ctx sdk.Context, refValue []byte) ([]types.Gauge, error) {
 	gauges := []types.Gauge{}
 	gaugeIDs := []uint64{}
-
 	err := json.Unmarshal(refValue, &gaugeIDs)
 	if err != nil {
 		return gauges, err
 	}
-
 	for _, gaugeID := range gaugeIDs {
-		gauge, err := q.Keeper.GetGaugeByID(ctx, gaugeID)
+		gauge, err := k.GetGaugeByID(ctx, gaugeID)
 		if err != nil {
 			return []types.Gauge{}, err
 		}
-
 		gauges = append(gauges, *gauge)
 	}
-
 	return gauges, nil
 }